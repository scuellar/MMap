--- conflicted
+++ resolved
@@ -12,12 +12,13 @@
     as well as the improved finite set interfaces in MSet.
 *)
 
-
 Require Export Bool SetoidList RelationClasses Morphisms
  RelationPairs Equalities Orders OrdersFacts.
+
 Set Implicit Arguments.
 
 Unset Strict Implicit.
+
 
 Definition Cmp (elt:Type)(cmp:elt->elt->bool) e1 e2 := cmp e1 e2 = true.
 
@@ -28,93 +29,120 @@
 
 Module Type HasWOps (Import T:TypElt).
 
-  Section Foo.
-  Variable  A : Type.
-
-  Parameter empty : t A.
-  (** The empty map. *)
-
-  Parameter is_empty : t A -> bool.
-  (** Test whether a map is empty or not. *)
-
-  Parameter mem : key -> t A -> bool.
-  (** [mem k m] tests whether [k] belongs to the map [m]. *)
- 
-  Parameter find : key -> t A -> option A.
-
-  Parameter add : key -> A -> t A -> t A.
-  (** [add k m] returns a map containing all elements of [m],
-  plus one mapping [k] to [v]. If [k] was already in [m], then its value
-  is replaced by [v]. *)
-
-  Parameter singleton : key -> A -> t A.
-  (** [singleton k v] returns the one-element map containing only the key [k]
-  that maps to [v]. *)
-
-  Parameter remove : key -> t A -> t A.
-  (** [remove k m] returns a map containing all elements of [m],
-  except [k]. If [k] was not in [m], [m] is returned unchanged. *)
-
-  (*
-  TODO: Does not exist in FSet, OCaml has merge. What to do?
-
-  Parameter union : t A -> t A -> t A.
-  (** Set union. *)
-
-  Parameter inter : t -> t -> t.
-  (** Set intersection. *)
-
-  Parameter diff : t -> t -> t.
-  (** Set difference. *)
-  *)
-
-  Parameter equal : (A -> A -> bool) -> t A -> t A -> bool.
-  (** [equal val_eq m1 m2] tests whether the maps [m1] and [m2] are
-  equal, that is, contains the same keys, and values [v1] in [m1]
-  and [v2] in [m2] for a common key [k] must be equal according to
-  [val_eq]. *)
-
-  Parameter subset : (A -> A -> bool) -> t A -> t A -> bool.
-  (** [subset val_eq m1 m2] tests whether the map [m1] is a subset of
-  the map [m2], where the values [v1] and [v2] for a common key [k]
-  must be equal according to [val_eq]. *)
-
-  Parameter fold : forall X : Type, (key -> A -> X -> X) -> t A -> X -> X.
-  (** [fold f m a] computes [(f kN vN ... (f k2 v2 (f k1 v1 a))...)],
-  where [k1 ... kN] are the keys, and [v1 ... vN] the corresponding values
-  of [m]. The order in which elements of [m] are presented to [f] is
-  unspecified. *)
-
-  Parameter for_all : (key -> A -> bool) -> t A -> bool.
-  (** [for_all p m] checks if all elements of the map [m]
-  satisfy the predicate [p]. *)
-
-  Parameter exists_ : (key -> A -> bool) -> t A -> bool.
-  (** [exists p m] checks if at least one element of
-  the map [m] satisfies the predicate [p]. *)
-
-  Parameter filter : (key -> A -> bool) -> t A -> t A.
-  (** [filter p m] returns the map of all elements in [m]
-  that satisfy predicate [p]. *)
-
-  Parameter partition : (key -> A -> bool) -> t A -> t A * t A.
-  (** [partition p m] returns a pair of maps [(m1, m2)], where
-  [m1] is the map of all the elements of [m] that satisfy the
-  predicate [p], and [m2] is the map of all the elements of
-  [m] that do not satisfy [p]. *)
-
-  Parameter cardinal : t A -> nat.
-  (** Return the number of elements of a map. *)
-
-  Parameter elements : t A -> list (key * A).
-  (** Return the list of all keys and values of the given map,
-  in any order. *)
-
-  Parameter choose : t A -> option (key * A).
-  (** Return one key and value of the given map, or [None] if
-  the map is empty. Which key is chosen is unspecified.
-  Equal maps could return different elements. *)
-  End Foo.
+  Section Types.
+
+    Variable  A : Type.
+
+    Parameter empty : t A.
+    (** The empty map. *)
+
+    Parameter is_empty : t A -> bool.
+    (** Test whether a map is empty or not. *)
+
+    Parameter add : key -> A -> t A -> t A.
+    (** [add k m] returns a map containing all elements of [m],
+        plus one mapping [k] to [v]. If [k] was already in [m], then its value
+        is replaced by [v]. *)
+
+    Parameter find : key -> t A -> option A.
+    (** [find x m] returns the current binding of [x] in [m],
+	    or [None] if no such binding exists. *)
+
+    Parameter remove : key -> t A -> t A.
+    (** [remove k m] returns a map containing all elements of [m],
+        except [k]. If [k] was not in [m], [m] is returned unchanged. *)
+
+    Parameter mem : key -> t A -> bool.
+    (** [mem k m] tests whether [k] belongs to the map [m]. *)
+
+    Variable A' A'' : Type.
+
+    Parameter map : (A -> A') -> t A -> t A'.
+    (** [map f m] returns a map with same domain as [m], where the associated
+	    value a of all bindings of [m] has been replaced by the result of the
+	    application of [f] to [a]. Since Coq is purely functional, the order
+        in which the bindings are passed to [f] is irrelevant. *)
+
+    Parameter mapi : (key -> A -> A') -> t A -> t A'.
+    (** Same as [map], but the function receives as arguments both the
+	    key and the associated value for each binding of the map. *)
+
+    Parameter map2 :
+     (option A -> option A' -> option A'') -> t A -> t A' ->  t A''.
+    (** [map2 f m m'] creates a new map whose bindings belong to the ones
+        of either [m] or [m']. The presence and value for a key [k] is
+        determined by [f e e'] where [e] and [e'] are the (optional) bindings
+        of [k] in [m] and [m']. *)
+
+    Parameter elements : t A -> list (key * A).
+    (** [elements m] returns an assoc list corresponding to the bindings
+        of [m], in any order. *)
+
+    Parameter cardinal : t A -> nat.
+    (** [cardinal m] returns the number of bindings in [m]. *)
+
+    Parameter fold : forall X : Type, (key -> A -> X -> X) -> t A -> X -> X.
+    (** [fold f m a] computes [(f kN vN ... (f k2 v2 (f k1 v1 a))...)],
+        where [k1 ... kN] are the keys, and [v1 ... vN] the corresponding values
+        of [m]. The order in which elements of [m] are presented to [f] is
+        unspecified. *)
+
+    Parameter equal : (A -> A -> bool) -> t A -> t A -> bool.
+    (** [equal val_eq m1 m2] tests whether the maps [m1] and [m2] are
+        equal, that is, contains the same keys, and values [v1] in [m1]
+        and [v2] in [m2] for a common key [k] must be equal according to
+        [val_eq]. *)
+
+    (* TODO: This is the end of the original FMap.
+       * Is the rest really needed?
+       * If so, there probably are facts about it missing from MMapFacts, as
+         MMapFacts was based on the original FMap
+    *)
+
+    Parameter singleton : key -> A -> t A.
+    (** [singleton k v] returns the one-element map containing only the key [k]
+        that maps to [v]. *)
+
+    (* TODO: Does not exist in FSet, OCaml has merge. What to do? *)
+    (*
+    Parameter union : t A -> t A -> t A.
+    (** Set union. *)
+
+    Parameter inter : t -> t -> t.
+    (** Set intersection. *)
+
+    Parameter diff : t -> t -> t.
+    (** Set difference. *)
+    *)
+
+    Parameter subset : (A -> A -> bool) -> t A -> t A -> bool.
+    (** [subset val_eq m1 m2] tests whether the map [m1] is a subset of
+        the map [m2], where the values [v1] and [v2] for a common key [k]
+        must be equal according to [val_eq]. *)
+
+    Parameter for_all : (key -> A -> bool) -> t A -> bool.
+    (** [for_all p m] checks if all elements of the map [m]
+        satisfy the predicate [p]. *)
+
+    Parameter exists_ : (key -> A -> bool) -> t A -> bool.
+    (** [exists p m] checks if at least one element of
+        the map [m] satisfies the predicate [p]. *)
+
+    Parameter filter : (key -> A -> bool) -> t A -> t A.
+    (** [filter p m] returns the map of all elements in [m]
+        that satisfy predicate [p]. *)
+
+    Parameter partition : (key -> A -> bool) -> t A -> t A * t A.
+    (** [partition p m] returns a pair of maps [(m1, m2)], where
+        [m1] is the map of all the elements of [m] that satisfy the
+        predicate [p], and [m2] is the map of all the elements of
+        [m] that do not satisfy [p]. *)
+
+    Parameter choose : t A -> option (key * A).
+    (** Return one key and value of the given map, or [None] if
+        the map is empty. Which key is chosen is unspecified.
+        Equal maps could return different elements. *)
+  End Types.
 End HasWOps.
 
 
@@ -134,101 +162,125 @@
   (** First, we ask for all the functions *)
   Include WOps E.
 
-  Section Foo.
-  Variable A : Type.
-
   (** Logical predicates *)
-
-  Parameter MapsTo : key -> A -> t A -> Prop.
-  Declare Instance MapsTo_compat : Proper (E.eq==>eq==>eq==>iff) MapsTo.
-
-  Definition In (k:key)(m: t A) : Prop := exists e:A, MapsTo k e m.
-  Definition Empty m := forall k a, ~ MapsTo k a m.
-
-  Definition eq_key (p p':key*A) := E.eq (fst p) (fst p').
-  Definition eq_key_elt (p p':key*A) :=
-          E.eq (fst p) (fst p') /\ (snd p) = (snd p').
-
-
-  (* TODO: Copy explanation from FMap *)
-  Definition Equal m m' := forall k, @find A k m = find k m'.
-  Definition Equiv (eq_elt: A -> A -> Prop) m m' :=
-         (forall k, In k m <-> In k m') /\
-         (forall k e e', MapsTo k e m -> MapsTo k e' m' -> eq_elt e e').
-  Definition Equivb (cmp: A -> A -> bool) := Equiv (Cmp cmp).
-
-  Definition For_all (P : key -> A -> Prop) m := forall k a, MapsTo k a m -> P k a.
-  Definition Exists (P : key -> A -> Prop) m := exists k a, MapsTo k a m /\ P k a.
-
-  Definition eq : t A -> t A -> Prop := Equal.
- 
-  (*
-  Include IsEq. (** [eq] is obviously an equivalence, for subtyping only *)
-  Include HasEqDec.
-  *)
-
-  (** Specifications of map operators *)
-
-  Section Spec.
-
-  Variable m m': t A.
-  Variable k k' : key.
-  Variable v v' : A.
-  Variable f : key -> A -> bool.
-  Notation compatb := (Proper (E.eq==>Logic.eq==>Logic.eq)) (only parsing).
-
-  Parameter MapsTo_spec : E.eq k k' -> MapsTo k v m -> MapsTo k' v m.
-
-  Parameter unique: MapsTo k v m -> MapsTo k v' m -> v = v'.
-
-  Parameter find_spec : find k m = Some v <-> MapsTo k v m.
-  Parameter mem_spec : mem k m = true <-> In k m.
-  Section EqSpec.
-     Variable cmp : A -> A -> bool.
-     Parameter equal_1 : Equivb cmp m m' -> equal cmp m m' = true.
-     Parameter equal_2 : equal cmp m m' = true -> Equivb cmp m m'.
-  End EqSpec.
-
-  Parameter empty_spec : Empty (empty A).
-  Parameter is_empty_spec : is_empty m = true <-> Empty m.
-  (* Parameter add_spec : In k1 (add k2 v m) <-> E.eq y x \/ In y m. *)
-  Parameter add_spec1: E.eq k k' -> MapsTo k v (add k' v m).
-  Parameter add_spec2: ~ E.eq k k' -> (MapsTo k v (add k' v' m) <-> MapsTo k v m).
-
-  Parameter remove_spec1: E.eq k k' -> ~ In k (remove k' m).
-  Parameter remove_spec2: ~ E.eq k k' -> MapsTo k' v (remove k m) <-> MapsTo k' v m.
-
-  Parameter singleton_spec: E.eq k k' <-> MapsTo k v (singleton k' v).
-
-  (*
-  Parameter union_spec : In x (union m m') <-> In x m \/ In x m'.
-  Parameter inter_spec : In x (inter m m') <-> In x m /\ In x m'.
-  Parameter diff_spec : In x (diff m m') <-> In x m /\ ~In x m'.
-  *)
-
-  Parameter fold_spec : forall (X : Type) (i : X) (f : key -> A -> X -> X),
-    fold f m i = fold_left (fun a p => f (fst p) (snd p) a ) (elements m) i.
-  Parameter cardinal_spec : cardinal m = length (elements m).
-  Parameter filter_spec : compatb f ->
-    (MapsTo k v (filter f m) <-> MapsTo k v m /\ f k v = true).
-  Parameter for_all_spec : compatb f ->
-    (for_all f m = true <-> For_all (fun k v => f k v = true) m).
-  Parameter exists_spec : compatb f ->
-    (exists_ f m = true <-> Exists (fun k v => f k v = true) m).
-  Parameter partition_spec1 : compatb f ->
-    Equal (fst (partition f m)) (filter f m).
-  Parameter partition_spec2 : compatb f ->
-    Equal (snd (partition f m)) (filter (fun k x => negb (f k x)) m).
-  
-  Parameter elements_spec1 : InA eq_key_elt (k, v) (elements m) <-> MapsTo k v m.
-  (** When compared with ordered maps, here comes the only
-      property that is really weaker: *)
-  Parameter elements_spec2w : NoDupA eq_key (elements m).
-  Parameter choose_spec1 : choose m = Some (k,v) -> MapsTo k v m.
-  Parameter choose_spec2 : choose m = None -> Empty m.
-
-  End Spec.
-  End Foo.
+  Section LogPred.
+    Variable A : Type.
+
+    Parameter MapsTo : key -> A -> t A -> Prop.
+    Declare Instance MapsTo_compat : Proper (E.eq==>eq==>eq==>iff) MapsTo.
+
+    Definition In (k:key)(m: t A) : Prop := exists e:A, MapsTo k e m.
+    Definition Empty m := forall k a, ~ MapsTo k a m.
+
+    Definition eq_key (p p':key*A) := E.eq (fst p) (fst p').
+    Definition eq_key_elt (p p':key*A) :=
+      E.eq (fst p) (fst p') /\ (snd p) = (snd p').
+
+
+    (** Equality of maps *)
+
+    (** Caveat: there are at least three distinct equality predicates on maps.
+      - The simpliest (and maybe most natural) way is to consider keys up to
+        their equivalence [E.eq], but elements up to Leibniz equality, in
+        the spirit of [eq_key_elt] above. This leads to predicate [Equal].
+      - Unfortunately, this [Equal] predicate can't be used to describe
+        the [equal] function, since this function (for compatibility with
+        ocaml) expects a boolean comparison [cmp] that may identify more
+        elements than Leibniz. So logical specification of [equal] is done
+        via another predicate [Equivb]
+      - This predicate [Equivb] is quite ad-hoc with its boolean [cmp],
+        it can be generalized in a [Equiv] expecting a more general
+        (possibly non-decidable) equality predicate on elements *)
+
+    Definition Equal m m' := forall k, @find A k m = find k m'.
+    Definition Equiv (eq_elt: A -> A -> Prop) m m' :=
+      (forall k, In k m <-> In k m') /\
+      (forall k e e', MapsTo k e m -> MapsTo k e' m' -> eq_elt e e').
+    Definition Equivb (cmp: A -> A -> bool) := Equiv (Cmp cmp).
+
+    Definition For_all (P : key -> A -> Prop) m := forall k a, MapsTo k a m -> P k a.
+    Definition Exists (P : key -> A -> Prop) m := exists k a, MapsTo k a m /\ P k a.
+
+    Definition eq : t A -> t A -> Prop := Equal.
+
+    (** Including IsEq and HasEqDec more hassle than it's worth:
+        can't instantiate these higher-order module types w/ "yourself",
+        since [t] has wrong type ([Type -> Type] instead of [Type]), and
+        creating a new module type parametrized by A -- how exactly
+        would we make that work, even? -- is just not worth the work.
+
+        Contents copied outright instead *)
+    Global Declare Instance eq_equiv : Equivalence eq.
+    Parameter eq_dec : forall x y : t A, { eq x y } + { ~ eq x y }.
+
+    (** Specifications of map operators *)
+
+    Section Spec.
+
+      Variable m m' m'': t A.
+      Variable k k' k'': key.
+      Variable v v' v'': A.
+      Variable f : key -> A -> bool.
+      Notation compatb := (Proper (E.eq==>Logic.eq==>Logic.eq)) (only parsing).
+
+      (* Keys in the map are unique *)
+      (* TODO: is this not elements_spec2w? *)
+      Parameter unique: MapsTo k v m -> MapsTo k v' m -> v = v'.
+
+      Parameter MapsTo_spec : E.eq k k' -> MapsTo k v m -> MapsTo k' v m.
+
+      Parameter find_spec : find k m = Some v <-> MapsTo k v m.
+      Parameter mem_spec : mem k m = true <-> In k m.
+      Section EqSpec.
+        Variable cmp : A -> A -> bool.
+        Parameter equal_spec1 : Equivb cmp m m' -> equal cmp m m' = true.
+        Parameter equal_spec2 : equal cmp m m' = true -> Equivb cmp m m'.
+      End EqSpec.
+
+      Parameter empty_spec : Empty (empty A).
+      Parameter is_empty_spec : is_empty m = true <-> Empty m.
+
+      Parameter add_spec1: E.eq k k' -> MapsTo k v (add k' v m).
+      Parameter add_spec2: ~ E.eq k k' -> (MapsTo k v (add k' v' m) <-> MapsTo k v m).
+
+      Parameter remove_spec1: E.eq k k' -> ~ In k (remove k' m).
+      Parameter remove_spec2: ~ E.eq k k' -> (MapsTo k' v (remove k m) <-> MapsTo k' v m).
+
+
+      Parameter fold_spec : forall (X : Type) (i : X) (f : key -> A -> X -> X),
+                              fold f m i = fold_left (fun a p => f (fst p) (snd p) a ) (elements m) i.
+      Parameter cardinal_spec : cardinal m = length (elements m).
+
+      Parameter elements_spec1 : InA eq_key_elt (k, v) (elements m) <-> MapsTo k v m. 
+      (** When compared with ordered maps, here comes the only
+          property that is really weaker: *)
+      Parameter elements_spec2w : NoDupA eq_key (elements m).
+
+      (* TODO: all of these are new when comparing to FMap *)
+      Parameter singleton_spec: E.eq k k' <-> MapsTo k v (singleton k' v).
+
+      (*
+      Parameter union_spec : In x (union m m') <-> In x m \/ In x m'.
+      Parameter inter_spec : In x (inter m m') <-> In x m /\ In x m'.
+      Parameter diff_spec : In x (diff m m') <-> In x m /\ ~In x m'.
+      *)
+      (* TODO: Isn't subset_spec missing? *)
+      Parameter filter_spec : compatb f ->
+                              (MapsTo k v (filter f m) <-> MapsTo k v m /\ f k v = true).
+      Parameter for_all_spec : compatb f ->
+                               (for_all f m = true <-> For_all (fun k v => f k v = true) m).
+      Parameter exists_spec : compatb f ->
+                              (exists_ f m = true <-> Exists (fun k v => f k v = true) m).
+      Parameter partition_spec1 : compatb f ->
+                                  Equal (fst (partition f m)) (filter f m).
+      Parameter partition_spec2 : compatb f ->
+                                  Equal (snd (partition f m)) (filter (fun k x => negb (f k x)) m).
+      
+      Parameter choose_spec1 : choose m = Some (k,v) -> MapsTo k v m.
+      Parameter choose_spec2 : choose m = None -> Empty m.
+
+    End Spec.
+  End LogPred.
 
 End WMapsOn.
 
@@ -248,24 +300,22 @@
     and some stronger specifications for other functions. *)
 
 Module Type HasOrdOps (Import T:TypElt).
-  Section Foo.
-  Variable A : Type.
-
-  (* TODO: Does this make sense? We'd have to compare values
-  Parameter compare : t A -> t A -> comparison.
-  *)
-  (** Total ordering between maps. Can be used as the ordering function
-  for doing maps of maps. *)
-
-  Parameter min_elt : t A -> option (key * A).
-  (** Return the smallest key and the associated value of the given map
-  (with respect to the [E.compare] ordering),
-  or [None] if the map is empty. *)
-
-  Parameter max_elt : t A -> option (key * A).
-  (** Same as [min_elt], but returns the largest key and the associated
-  value of the given map. *)
-  End Foo.
+  Section LogPred.
+    Variable A : Type.
+
+    Parameter compare : t A -> t A -> comparison.
+    (** Total ordering between maps. Can be used as the ordering function
+        for doing maps of maps. *)
+
+    Parameter min_elt : t A -> option (key * A).
+    (** Return the smallest key and the associated value of the given map
+        (with respect to the [E.compare] ordering),
+        or [None] if the map is empty. *)
+
+    Parameter max_elt : t A -> option (key * A).
+    (** Same as [min_elt], but returns the largest key and the associated
+        value of the given map. *)
+  End LogPred.
 End HasOrdOps.
 
 Module Type Ops (E : OrderedType) := WOps E <+ HasOrdOps.
@@ -274,21 +324,8 @@
 Module Type MapsOn (E : OrderedType).
 
   Include WMapsOn E <+ HasOrdOps.
-  (* TODO: type of HasLt not matched (like Eq above)
-  Include WMapsOn E <+ HasOrdOps <+ HasLt <+ IsStrOrder.
-  *)
 
   Section Spec.
-<<<<<<< HEAD
-  Variable A : Type.
-  Variable m m': t A.
-  Variable k k' : key.
-  Variable v v' : A.
-
-  (* TODO: Requires HasLt or IsStrOrder
-  Parameter compare_spec : CompSpec eq lt m m' (compare m m').
-  *)
-=======
     Variable A : Type.
     Variable m m': t A.
     Variable k k' : key.
@@ -299,27 +336,25 @@
     Global Declare Instance lt_compat : Proper (@eq _ ==> @eq _ ==> iff) lt.
 
     Parameter compare_spec : CompSpec (@eq _) lt m m' (compare m m').
->>>>>>> 640925b9
-
-  (** Additional specification of [elements] *)
-  Parameter elements_spec2 : sort (fun p1 p2 => E.lt (fst p1) (fst p2)) (elements m).
-
-  (** Remark: since [fold] is specified via [elements], this stronger
-   specification of [elements] has an indirect impact on [fold],
-   which can now be proved to receive elements in increasing order.
-  *)
-
-  Parameter min_elt_spec1 : min_elt m = Some (k,v) -> MapsTo k v m.
-  Parameter min_elt_spec2 : min_elt m = Some (k,v) -> MapsTo k' v' m -> ~ E.lt k' k.
-  Parameter min_elt_spec3 : min_elt m = None -> Empty m.
-
-  Parameter max_elt_spec1 : max_elt m = Some (k,v) -> MapsTo k v m.
-  Parameter max_elt_spec2 : max_elt m = Some (k,v) -> MapsTo k' v' m -> ~ E.lt k k'.
-  Parameter max_elt_spec3 : max_elt m = None -> Empty m.
-
-  (** Additional specification of [choose] *)
-  Parameter choose_spec3 : choose m = Some (k, v) -> choose m' = Some (k', v') ->
-    Equal m m' -> E.eq k k'.
+
+    (** Additional specification of [elements] *)
+    Parameter elements_spec2 : sort (fun p1 p2 => E.lt (fst p1) (fst p2)) (elements m).
+
+    (** Remark: since [fold] is specified via [elements], this stronger
+        specification of [elements] has an indirect impact on [fold],
+        which can now be proved to receive elements in increasing order.*)
+
+    Parameter min_elt_spec1 : min_elt m = Some (k,v) -> MapsTo k v m.
+    Parameter min_elt_spec2 : min_elt m = Some (k,v) -> MapsTo k' v' m -> ~ E.lt k' k.
+    Parameter min_elt_spec3 : min_elt m = None -> Empty m.
+
+    Parameter max_elt_spec1 : max_elt m = Some (k,v) -> MapsTo k v m.
+    Parameter max_elt_spec2 : max_elt m = Some (k,v) -> MapsTo k' v' m -> ~ E.lt k k'.
+    Parameter max_elt_spec3 : max_elt m = None -> Empty m.
+
+    (** Additional specification of [choose] *)
+    Parameter choose_spec3 : choose m = Some (k, v) -> choose m' = Some (k', v') ->
+                             Equal m m' -> E.eq k k'.
 
   End Spec.
 
@@ -414,97 +449,119 @@
   Parameter isok : forall A, t A -> bool.
   Declare Instance isok_Ok {A : Type} (s : t A) `(isok s = true) : Ok s | 10.
 
-  Section Foo.
-  Variable A : Type.
-
   (** Logical predicates *)
-
-  Parameter MapsTo : key -> A -> t A -> Prop.
-  Declare Instance MapsTo_compat : Proper (E.eq==>eq==>eq==>iff) MapsTo.
-
-  Definition In (k:key)(m: t A) : Prop := exists e:A, MapsTo k e m.
-  Definition Empty m := forall k a, ~ MapsTo k a m.
-
-  Definition eq_key (p p':key*A) := E.eq (fst p) (fst p').
-  Definition eq_key_elt (p p':key*A) :=
-          E.eq (fst p) (fst p') /\ (snd p) = (snd p').
-
-
-  Definition Equal m m' := forall k, @find A k m = find k m'.
-  Definition Equiv (eq_elt: A -> A -> Prop) m m' :=
-         (forall k, In k m <-> In k m') /\
-         (forall k e e', MapsTo k e m -> MapsTo k e' m' -> eq_elt e e').
-  Definition Equivb (cmp: A -> A -> bool) := Equiv (Cmp cmp).
-
-  Definition For_all (P : key -> A -> Prop) m := forall k a, MapsTo k a m -> P k a.
-  Definition Exists (P : key -> A -> Prop) m := exists k a, MapsTo k a m /\ P k a.
-
-  Definition eq : t A -> t A -> Prop := Equal.
- 
-  Declare Instance eq_equiv : Equivalence eq.
-
-  (** Now, the specifications, with constraints on the input sets. *)
-  Section Spec.
-  Variable s s': t A.
-  Variable k k' : key.
-  Variable v v' : A.
-  Variable f : key -> A -> bool.
-  Notation compatb := (Proper (E.eq==>Logic.eq==>Logic.eq)) (only parsing).
-
-  Parameter mem_spec : forall `{Ok A s}, mem k s = true <-> In k s.
-
- Section EqSpec.
-     Variable cmp : A -> A -> bool.
-     Parameter equal_1 : 
-       forall `{Ok A s, Ok A s'},
-       Equivb cmp s s' -> equal cmp s s' = true.
-     Parameter equal_2 :
-       forall `{Ok A s, Ok A s'},
-       equal cmp s s' = true -> Equivb cmp s s'.
-  End EqSpec.
-
-  Parameter empty_spec : Empty (empty A).
-  Parameter is_empty_spec : is_empty s = true <-> Empty s.
-  Parameter add_spec1: forall `{Ok A s},
-     E.eq k k' -> MapsTo k v (add k' v s).
-  Parameter add_spec2: forall `{Ok A s},
-     ~ E.eq k k' -> (MapsTo k v (add k' v' s) <-> MapsTo k v s).
-  Parameter remove_spec1: forall `{Ok A s},
-    E.eq k k' -> ~ In k (remove k' s).
-  Parameter remove_spec2: forall `{Ok A s},
-    ~ E.eq k k' -> MapsTo k' v (remove k s) <-> MapsTo k' v s.
-  Parameter singleton_spec :  E.eq k k' <-> MapsTo k v (singleton k' v).
-  (* TODO set operations nor usefull for maps 
-  Parameter union_spec : forall `{Ok s, Ok s'},
-    In x (union s s') <-> In x s \/ In x s'.
-  Parameter inter_spec : forall `{Ok s, Ok s'},
-    In x (inter s s') <-> In x s /\ In x s'.
-  Parameter diff_spec : forall `{Ok s, Ok s'},
-    In x (diff s s') <-> In x s /\ ~In x s'.
-  *)
-  Parameter fold_spec : forall (X : Type) (i : X) (f : key -> A -> X -> X),
-    fold f s i = fold_left (fun (x:X) (p:key*A) => f (fst p) (snd p) x ) (elements s) i.
-  Parameter cardinal_spec : forall `{Ok A s},
-    cardinal s = length (elements s).
-  Parameter filter_spec : compatb f ->
-    (MapsTo k v (filter f s) <-> MapsTo k v s /\ f k v = true).
-  Parameter for_all_spec : compatb f ->
-    (for_all f s = true <-> For_all (fun x a => f x a = true) s).
-  Parameter exists_spec : compatb f ->
-    (exists_ f s = true <-> Exists (fun x a => f x a = true) s).
-  Parameter partition_spec1 : compatb f ->
-    Equal (fst (partition f s)) (filter f s).
-  Parameter partition_spec2 : compatb f ->
-    Equal (snd (partition f s)) (filter (fun x a => negb (f x a)) s).
-  Parameter elements_spec1 : InA eq_key_elt (k, v) (elements s) <-> MapsTo k v s.
-  (** When compared with ordered sets, here comes the only
+  Section LogPred.
+    Variable A : Type.
+
+    Parameter MapsTo : key -> A -> t A -> Prop.
+    Declare Instance MapsTo_compat : Proper (E.eq==>eq==>eq==>iff) MapsTo.
+
+    Definition In (k:key)(m: t A) : Prop := exists e:A, MapsTo k e m.
+    Definition Empty m := forall k a, ~ MapsTo k a m.
+
+    Definition eq_key (p p':key*A) := E.eq (fst p) (fst p').
+    Definition eq_key_elt (p p':key*A) :=
+      E.eq (fst p) (fst p') /\ (snd p) = (snd p').
+
+
+    Definition Equal m m' := forall k, @find A k m = find k m'.
+    Definition Equiv (eq_elt: A -> A -> Prop) m m' :=
+      (forall k, In k m <-> In k m') /\
+      (forall k e e', MapsTo k e m -> MapsTo k e' m' -> eq_elt e e').
+    Definition Equivb (cmp: A -> A -> bool) := Equiv (Cmp cmp).
+
+    Definition For_all (P : key -> A -> Prop) m := forall k a, MapsTo k a m -> P k a.
+    Definition Exists (P : key -> A -> Prop) m := exists k a, MapsTo k a m /\ P k a.
+
+    Definition eq : t A -> t A -> Prop := Equal.
+    
+    Declare Instance eq_equiv : Equivalence eq.
+
+    (** Now, the specifications, with constraints on the input sets. *)
+    Section Spec.
+      Variable s s': t A.
+      Variable k k' : key.
+      Variable v v' : A.
+      Variable f : key -> A -> bool.
+      Notation compatb := (Proper (E.eq==>Logic.eq==>Logic.eq)) (only parsing).
+
+      Parameter mem_spec : forall `{Ok A s}, mem k s = true <-> In k s.
+
+      Section EqSpec.
+        Variable cmp : A -> A -> bool.
+        Parameter equal_1 : 
+          forall `{Ok A s, Ok A s'},
+            Equivb cmp s s' -> equal cmp s s' = true.
+        Parameter equal_2 :
+          forall `{Ok A s, Ok A s'},
+            equal cmp s s' = true -> Equivb cmp s s'.
+      End EqSpec.
+
+      Parameter empty_spec : Empty (empty A).
+      Parameter is_empty_spec : is_empty s = true <-> Empty s.
+      Parameter add_spec1: forall `{Ok A s},
+                             E.eq k k' -> MapsTo k v (add k' v s).
+      Parameter add_spec2: forall `{Ok A s},
+                             ~ E.eq k k' -> (MapsTo k v (add k' v' s) <-> MapsTo k v s).
+      Parameter remove_spec1: forall `{Ok A s},
+                                E.eq k k' -> ~ In k (remove k' s).
+      Parameter remove_spec2: forall `{Ok A s},
+                                ~ E.eq k k' -> (MapsTo k' v (remove k s) <-> MapsTo k' v s).
+      Parameter singleton_spec :  E.eq k k' <-> MapsTo k v (singleton k' v).
+      (* TODO set operations nor usefull for maps 
+      Parameter union_spec : forall `{Ok s, Ok s'},
+        In x (union s s') <-> In x s \/ In x s'.
+      Parameter inter_spec : forall `{Ok s, Ok s'},
+        In x (inter s s') <-> In x s /\ In x s'.
+      Parameter diff_spec : forall `{Ok s, Ok s'},
+        In x (diff s s') <-> In x s /\ ~In x s'.
+       *)
+      Parameter fold_spec : forall (X : Type) (i : X) (f : key -> A -> X -> X),
+                              fold f s i = fold_left (fun (x:X) (p:key*A) => f (fst p) (snd p) x ) (elements s) i.
+      Parameter cardinal_spec : forall `{Ok A s},
+                                  cardinal s = length (elements s).
+      Parameter filter_spec : compatb f ->
+                              (MapsTo k v (filter f s) <-> MapsTo k v s /\ f k v = true).
+      Parameter for_all_spec : compatb f ->
+                               (for_all f s = true <-> For_all (fun x a => f x a = true) s).
+      Parameter exists_spec : compatb f ->
+                              (exists_ f s = true <-> Exists (fun x a => f x a = true) s).
+      Parameter partition_spec1 : compatb f ->
+                                  Equal (fst (partition f s)) (filter f s).
+      Parameter partition_spec2 : compatb f ->
+                                  Equal (snd (partition f s)) (filter (fun x a => negb (f x a)) s).
+      Parameter elements_spec1 : InA eq_key_elt (k, v) (elements s) <-> MapsTo k v s.
+      (** When compared with ordered sets, here comes the only
       property that is really weaker: *)
-  Parameter elements_spec2w : NoDupA eq_key (elements s).
-  Parameter choose_spec1 : choose s = Some (k,v) -> MapsTo k v s.
-  Parameter choose_spec2 : choose s = None -> Empty s.
-
-  End Spec.
-  End Foo.
+      Parameter elements_spec2w : forall `{Ok A s}, NoDupA eq_key (elements s).
+      Parameter choose_spec1 : choose s = Some (k,v) -> MapsTo k v s.
+      Parameter choose_spec2 : choose s = None -> Empty s.
+    End Spec.
+  End LogPred.
+
+  (* TODO: Should this be in the section? *)
+  (** Specification of [map] *)
+  Parameter map_spec1 : forall (A A':Type)(s: t A)(k:key)(e:A)(f:A->A'),
+                      MapsTo k e s -> MapsTo k (f e) (map f s).
+  Parameter map_spec2 : forall (A A':Type)(s: t A)(k:key)(f:A->A'),
+                      In k (map f s) -> In k s.
+
+  (** Specification of [mapi] *)
+  Parameter mapi_spec1 : forall (A A':Type)(m: t A)(x:key)(e:A)(f:key->A->A'), 
+                       MapsTo x e m -> exists y, E.eq y x /\ MapsTo x (f y e) (mapi f m).
+  Parameter mapi_spec2 : forall (A A':Type)(m: t A)(x:key)
+                            (f:key->A->A'), In x (mapi f m) -> In x m.
+
+  (** Specification of [map2] *)
+  Parameter map2_spec1 : forall (A A' A'':Type)(m: t A)(m': t A')
+	                        (x:key)(f:option A->option A'->option A''),
+	                   In x m \/ In x m' ->
+                       find x (map2 f m m') = f (find x m) (find x m').
+
+  Parameter map2_spec2 : forall (A A' A'':Type)(m: t A)(m': t A')
+	                        (x:key)(f:option A->option A'->option A''),
+                       In x (map2 f m m') -> In x m \/ In x m'.
+
 
   (** All operations are compatible with the well-formed predicate. *)
   (* This needs to live outside of the Section with Variable A *)
@@ -512,7 +569,7 @@
   Declare Instance add_ok A s x a `(Ok A s) : Ok (add x a s).
   Declare Instance remove_ok A s x `(Ok A s) : Ok (remove x s).
   Declare Instance singleton_ok A x (a : A) : Ok (singleton x a).
-  (* Set functionality not usefull in MAP
+  (* Set functionality not usefull in map
   Declare Instance union_ok s s' `(Ok s, Ok s') : Ok (union s s').
   Declare Instance inter_ok s s' `(Ok s, Ok s') : Ok (inter s s').
   Declare Instance diff_ok s s' `(Ok s, Ok s') : Ok (diff s s').
@@ -521,6 +578,10 @@
   Declare Instance partition_ok1 A s f `(Ok A s) : Ok (fst (partition f s)).
   Declare Instance partition_ok2 A s f `(Ok A s) : Ok (snd (partition f s)).
 
+  Declare Instance map_ok A A' s (g: A -> A') `(Ok A s): Ok (map g s).
+  Declare Instance mapi_ok A A' s (g: key -> A -> A') `(Ok A s): Ok (mapi g s).
+  Declare Instance map2_ok A A' A'' s s' 
+          (g: option A -> option A' -> option A'') `(Ok A s): Ok (map2 g s s').
 
 End WRawMaps.
 
@@ -538,157 +599,183 @@
  Arguments Mkt {A} this {is_ok}.
  Hint Resolve is_ok : typeclass_instances.
 
- Section Foo.
- Variable A : Type.
-
- Definition mem (x : key)(s : t A) := M.mem x s.
- Definition find (x : key)(s : t A) := M.find x s.
- Definition add (x : key) v (s : t A) : t A := Mkt (M.add x v s).
- Definition singleton (x : key) v : t A := Mkt (M.singleton x v).
- Definition remove (x : key)(s : t A) : t A := Mkt (M.remove x s).
- (*
- Definition union (s s' : t) : t := Mkt (M.union s s').
- Definition inter (s s' : t) : t := Mkt (M.inter s s').
- Definition diff (s s' : t) : t := Mkt (M.diff s s').
- *)
- Definition equal (f : A -> A -> bool) (s s' : t A) := M.equal f s s'.
- Definition subset (f : A -> A -> bool) (s s' : t A) := M.subset f s s'.
- Definition empty : t A := Mkt (M.empty A).
- Definition is_empty (s : t A) := M.is_empty s.
- Definition elements (s : t A) : list (key * A) := M.elements s.
- Definition choose (s : t A) : option (key * A) := M.choose s.
- Definition fold (X : Type)(f : key -> A -> X -> X)(s : t A) : X -> X := M.fold f s.
- Definition cardinal (s : t A) := M.cardinal s.
- Definition filter (f : key -> A -> bool)(s : t A) : t A := Mkt (M.filter f s).
- Definition for_all (f : key -> A -> bool)(s : t A) := M.for_all f s.
- Definition exists_ (f : key -> A -> bool)(s : t A) := M.exists_ f s.
- Definition partition (f : key -> A -> bool)(s : t A) : t A * t A :=
-   let p := M.partition f s in (Mkt (fst p), Mkt (snd p)).
-
-
- Definition MapsTo (x : key) (v : A) (s : t A) := M.MapsTo x v s.(this).
- Definition In (k:key)(m: t A) : Prop := exists e:A, MapsTo k e m.
- Definition Empty m := forall k a, ~ MapsTo k a m.
-
- Definition Equal m m' := forall k, find k m = find k m'.
- Definition Equiv (eq_elt: A -> A -> Prop) m m' :=
-         (forall k, In k m <-> In k m') /\
-         (forall k e e', MapsTo k e m -> MapsTo k e' m' -> eq_elt e e').
- Definition Equivb (cmp: A -> A -> bool) := Equiv (Cmp cmp).
-
- Definition For_all (P : key -> A -> Prop) m := forall k a, MapsTo k a m -> P k a.
- Definition Exists (P : key -> A -> Prop) m := exists k a, MapsTo k a m /\ P k a.
-
-
- Definition eq_key (p p':key*A) := E.eq (fst p) (fst p').
- Definition eq_key_elt (p p':key*A) :=
-          E.eq (fst p) (fst p') /\ (snd p) = (snd p').
-
-
-
- Instance MapsTo_compat : Proper (E.eq==>eq==>eq==>iff) MapsTo.
- Proof. repeat red. intros; apply M.MapsTo_compat; congruence. Qed.
-
- Definition eq : t A -> t A -> Prop := Equal.
-
- Instance eq_equiv : Equivalence eq.
- (* Proof. firstorder. Qed.*)
- Admitted.
-
- Definition eq_dec : forall (s s':t A), { eq s s' }+{ ~eq s s' }.
- Admitted.
- (*
- Proof.
-  intros (s,Hs) (s',Hs').
-  change ({M.Equal s s'}+{~M.Equal s s'}).
-  destruct (M.equal s s') eqn:H; [left|right];
-   rewrite <- M.equal_spec; congruence.
- Defined.
- *)
-
- Section Spec.
-  Variable s s' : t A.
-  Variable k k' : key.
-  Variable v v' : A.
-  Variable f : key -> A -> bool. 
-  Variable cmp : A -> A -> bool.
-  Notation compatb := (Proper (E.eq==>Logic.eq==>Logic.eq)) (only parsing).
-
-  Lemma MapsTo_spec : E.eq k k' -> MapsTo k v s -> MapsTo k' v s.
-    Admitted.
-
-  Lemma unique: MapsTo k v s -> MapsTo k v' s -> v = v'.
-    Admitted.
-
-  Lemma find_spec : find k s = Some v <-> MapsTo k v s.
-  Admitted.
-
-  Lemma mem_spec : mem k s = true <-> In k s.
-  Proof. exact (@M.mem_spec _ _ _ _). Qed.
-  Lemma equal_1 : Equivb cmp s s' -> equal cmp s s' = true.
-  Proof. exact (@M.equal_1 _ _ _ _ _ _). Qed.
-  Lemma equal_2 : equal cmp s s' = true -> Equivb cmp s s'.
-  Proof. exact (@M.equal_2 _ _ _ _ _ _). Qed.
-  (*
-  Lemma subset_spec : subset s s' = true <-> Subset s s'.
-  Proof. exact (@M.subset_spec _ _ _ _). Qed.
-  *)
-  Lemma empty_spec : Empty empty.
-  Proof. exact (@M.empty_spec _). Qed.
-  Lemma is_empty_spec : is_empty s = true <-> Empty s.
-  Proof. exact (@M.is_empty_spec _ _). Qed.
-  Lemma add_spec1 : E.eq k k' -> MapsTo k v (add k' v s).
-  Proof. exact (@M.add_spec1 _ _ _ _ _ _). Qed.
-  Lemma add_spec2 : ~ E.eq k k' -> (MapsTo k v (add k' v' s) <-> MapsTo k v s).
-  Proof. exact (@M.add_spec2 _ _ _ _ _ _ _). Qed.
-
-  Lemma remove_spec1:  E.eq k k' -> ~ In k (remove k' s).
-  Proof. exact (@M.remove_spec1 _ _ _ _ _). Qed.
-  Lemma remove_spec2: ~ E.eq k k' -> MapsTo k' v (remove k s) <-> MapsTo k' v s.
-  Proof. exact (@M.remove_spec2 _ _ _ _ _ _). Qed.
-  Lemma singleton_spec : E.eq k k' <-> MapsTo k v (singleton k' v).
-  Proof. exact (@M.singleton_spec _ _ _ _). Qed.
-  (*
-  Lemma union_spec : In x (union s s') <-> In x s \/ In x s'.
-  Proof. exact (@M.union_spec _ _ _ _ _). Qed.
-  Lemma inter_spec : In x (inter s s') <-> In x s /\ In x s'.
-  Proof. exact (@M.inter_spec _ _ _ _ _). Qed.
-  Lemma diff_spec : In x (diff s s') <-> In x s /\ ~In x s'.
-  Proof. exact (@M.diff_spec _ _ _ _ _). Qed.
-  *)
-  Lemma fold_spec : forall (X : Type) (i : X) (f : key -> A -> X -> X),
-      fold f s i =
-       fold_left (fun (x : X) (p : key * A) => f (fst p) (snd p) x) (elements s) i.
-  Proof. exact (@M.fold_spec _ _). Qed.
-  Lemma cardinal_spec : cardinal s = length (elements s).
-  Proof. exact (@M.cardinal_spec _ s _). Qed.
-  Lemma filter_spec : compatb f ->
-    (MapsTo k v (filter f s) <-> MapsTo k v s /\ f k v = true).
-  Proof. exact (@M.filter_spec _ _ _ _  _). Qed.
-  Lemma for_all_spec : compatb f ->
-    (for_all f s = true <-> For_all (fun (x : key) (a : A) => f x a = true) s).
-  Proof. exact (@M.for_all_spec _ _ _). Qed.
-  Lemma exists_spec : compatb f ->
-    (exists_ f s = true <-> Exists (fun x a => f x a = true) s).
-  Proof. exact (@M.exists_spec _ _ _). Qed.
-  Lemma partition_spec1 : compatb f -> Equal (fst (partition f s)) (filter f s).
-  Proof. exact (@M.partition_spec1 _ _ _). Qed.
-  Lemma partition_spec2 : compatb f ->
-      Equal (snd (partition f s)) (filter (fun x a => negb (f x a)) s).
-  Proof. exact (@M.partition_spec2 _ _ _). Qed.
-  Lemma elements_spec1 :
-    InA eq_key_elt (k, v) (elements s) <-> MapsTo k v s.
-  Proof. exact (@M.elements_spec1 _ _ _ _). Qed.
-  Lemma elements_spec2w : NoDupA eq_key (elements s).
-  Proof. exact (@M.elements_spec2w _ _). Qed.
-  Lemma choose_spec1 : choose s = Some (k,v) -> MapsTo k v s.
-  Proof. exact (@M.choose_spec1 _ _ _ _). Qed.
-  Lemma choose_spec2 : choose s = None -> Empty s.
-  Proof. exact (@M.choose_spec2 _ _). Qed.
-
- End Spec.
- End Foo.
-
+ Section Defs.
+   Variables A A' A'': Type.
+
+   Definition mem (x : key)(s : t A) := M.mem x s.
+   Definition find (x : key)(s : t A) := M.find x s.
+   Definition add (x : key) v (s : t A) : t A := Mkt (M.add x v s).
+   Definition singleton (x : key) v : t A := Mkt (M.singleton x v).
+   Definition remove (x : key)(s : t A) : t A := Mkt (M.remove x s).
+   (*
+   Definition union (s s' : t) : t := Mkt (M.union s s').
+   Definition inter (s s' : t) : t := Mkt (M.inter s s').
+   Definition diff (s s' : t) : t := Mkt (M.diff s s').
+    *)
+   Definition equal (f : A -> A -> bool) (s s' : t A) := M.equal f s s'.
+   Definition subset (f : A -> A -> bool) (s s' : t A) := M.subset f s s'.
+   Definition empty : t A := Mkt (M.empty A).
+   Definition is_empty (s : t A) := M.is_empty s.
+   Definition elements (s : t A) : list (key * A) := M.elements s.
+   Definition choose (s : t A) : option (key * A) := M.choose s.
+   Definition fold (X : Type)(f : key -> A -> X -> X)(s : t A) : X -> X := M.fold f s.
+   Definition cardinal (s : t A) := M.cardinal s.
+   Definition filter (f : key -> A -> bool)(s : t A) : t A := Mkt (M.filter f s).
+   Definition for_all (f : key -> A -> bool)(s : t A) := M.for_all f s.
+   Definition exists_ (f : key -> A -> bool)(s : t A) := M.exists_ f s.
+   Definition partition (f : key -> A -> bool)(s : t A) : t A * t A :=
+     let p := M.partition f s in (Mkt (fst p), Mkt (snd p)).
+   Definition map (f: A -> A')(l: t A) : t A' := Mkt (M.map f l).
+   Definition mapi (f: key -> A -> A')(l: t A) : t A' := Mkt (M.mapi f l).
+   Definition map2 (f: option A -> option A' -> option A'')(l0: t A) (l1: t A') : t A'':= 
+     Mkt (M.map2 f l0 l1).
+
+   Definition MapsTo (x : key) (v : A) (s : t A) := M.MapsTo x v s.(this).
+   Definition In (k:key)(m: t A) : Prop := exists e:A, MapsTo k e m.
+   Definition Empty m := forall k a, ~ MapsTo k a m.
+
+   Definition Equal m m' := forall k, find k m = find k m'.
+   Definition Equiv (eq_elt: A -> A -> Prop) m m' :=
+     (forall k, In k m <-> In k m') /\
+     (forall k e e', MapsTo k e m -> MapsTo k e' m' -> eq_elt e e').
+   Definition Equivb (cmp: A -> A -> bool) := Equiv (Cmp cmp).
+
+   Definition For_all (P : key -> A -> Prop) m := forall k a, MapsTo k a m -> P k a.
+   Definition Exists (P : key -> A -> Prop) m := exists k a, MapsTo k a m /\ P k a.
+
+   Definition eq_key (p p':key*A) := E.eq (fst p) (fst p').
+   Definition eq_key_elt (p p':key*A) :=
+     E.eq (fst p) (fst p') /\ (snd p) = (snd p').
+
+   Instance MapsTo_compat : Proper (E.eq==>eq==>eq==>iff) MapsTo.
+   Proof. repeat red. intros; apply M.MapsTo_compat; congruence. Qed.
+
+   Definition eq : t A -> t A -> Prop := Equal.
+
+   Instance eq_equiv : Equivalence eq.
+   split; try firstorder. unfold Transitive; unfold eq; unfold Equal.
+   firstorder; rewrite H; auto.
+   Qed.
+
+   (* TODO: doesn't this proof requre comparison for equal? *)
+   Definition eq_dec : forall (s s':t A), { eq s s' }+{ ~eq s s' }.
+   Admitted.
+   (*
+   Proof.
+    intros (s,Hs) (s',Hs').
+    change ({M.Equal s s'}+{~M.Equal s s'}).
+    destruct (M.equal s s') eqn:H; [left|right];
+     rewrite <- M.equal_spec; congruence.
+   Defined.
+   *)
+
+   Section Spec.
+     Variable s s' : t A.
+     Variable k k' : key.
+     Variable v v' : A.
+     Variable f : key -> A -> bool. 
+     Variable g: A -> A'.
+     Variable gi : key -> A -> A'.
+     Variable g2 : option A -> option A' -> option A''.
+     Variable cmp : A -> A -> bool.
+     Notation compatb := (Proper (E.eq==>Logic.eq==>Logic.eq)) (only parsing).
+
+     Lemma MapsTo_spec : E.eq k k' -> MapsTo k v s -> MapsTo k' v s.
+     Admitted.
+
+     Lemma unique: MapsTo k v s -> MapsTo k v' s -> v = v'.
+     Admitted.
+
+     Lemma find_spec : find k s = Some v <-> MapsTo k v s.
+     Admitted.
+
+     Lemma mem_spec : mem k s = true <-> In k s.
+     Proof. exact (@M.mem_spec _ _ _ _). Qed.
+     Lemma equal_spec1 : Equivb cmp s s' -> equal cmp s s' = true.
+     Proof. exact (@M.equal_1 _ _ _ _ _ _). Qed.
+     Lemma equal_spec2 : equal cmp s s' = true -> Equivb cmp s s'.
+     Proof. exact (@M.equal_2 _ _ _ _ _ _). Qed.
+     (*
+     Lemma subset_spec : subset s s' = true <-> Subset s s'.
+     Proof. exact (@M.subset_spec _ _ _ _). Qed.
+     *)
+     Lemma empty_spec : Empty empty.
+     Proof. exact (@M.empty_spec _). Qed.
+     Lemma is_empty_spec : is_empty s = true <-> Empty s.
+     Proof. exact (@M.is_empty_spec _ _). Qed.
+     Lemma add_spec1 : E.eq k k' -> MapsTo k v (add k' v s).
+     Proof. exact (@M.add_spec1 _ _ _ _ _ _). Qed.
+     Lemma add_spec2 : ~ E.eq k k' -> (MapsTo k v (add k' v' s) <-> MapsTo k v s).
+     Proof. exact (@M.add_spec2 _ _ _ _ _ _ _). Qed.
+
+     Lemma remove_spec1:  E.eq k k' -> ~ In k (remove k' s).
+     Proof. exact (@M.remove_spec1 _ _ _ _ _). Qed.
+     Lemma remove_spec2: ~ E.eq k k' -> (MapsTo k' v (remove k s) <-> MapsTo k' v s).
+     Proof. exact (@M.remove_spec2 _ _ _ _ _ _). Qed.
+     Lemma singleton_spec : E.eq k k' <-> MapsTo k v (singleton k' v).
+     Proof. exact (@M.singleton_spec _ _ _ _). Qed.
+     (*
+     Lemma union_spec : In x (union s s') <-> In x s \/ In x s'.
+     Proof. exact (@M.union_spec _ _ _ _ _). Qed.
+     Lemma inter_spec : In x (inter s s') <-> In x s /\ In x s'.
+     Proof. exact (@M.inter_spec _ _ _ _ _). Qed.
+     Lemma diff_spec : In x (diff s s') <-> In x s /\ ~In x s'.
+     Proof. exact (@M.diff_spec _ _ _ _ _). Qed.
+     *)
+     Lemma fold_spec : forall (X : Type) (i : X) (f : key -> A -> X -> X),
+                         fold f s i =
+                         fold_left (fun (x : X) (p : key * A) => f (fst p) (snd p) x) (elements s) i.
+     Proof. exact (@M.fold_spec _ _). Qed.
+     Lemma cardinal_spec : cardinal s = length (elements s).
+     Proof. exact (@M.cardinal_spec _ s _). Qed.
+     Lemma filter_spec : compatb f ->
+                         (MapsTo k v (filter f s) <-> MapsTo k v s /\ f k v = true).
+     Proof. exact (@M.filter_spec _ _ _ _  _). Qed.
+     Lemma for_all_spec : compatb f ->
+                          (for_all f s = true <-> For_all (fun (x : key) (a : A) => f x a = true) s).
+     Proof. exact (@M.for_all_spec _ _ _). Qed.
+     Lemma exists_spec : compatb f ->
+                         (exists_ f s = true <-> Exists (fun x a => f x a = true) s).
+     Proof. exact (@M.exists_spec _ _ _). Qed.
+     Lemma partition_spec1 : compatb f -> Equal (fst (partition f s)) (filter f s).
+     Proof. exact (@M.partition_spec1 _ _ _). Qed.
+     Lemma partition_spec2 : compatb f ->
+                             Equal (snd (partition f s)) (filter (fun x a => negb (f x a)) s).
+     Proof. exact (@M.partition_spec2 _ _ _). Qed.
+     Lemma elements_spec1 :
+       InA eq_key_elt (k, v) (elements s) <-> MapsTo k v s.
+     Proof. exact (@M.elements_spec1 _ _ _ _). Qed.
+     Lemma elements_spec2w : NoDupA eq_key (elements s).
+     Proof. exact (@M.elements_spec2w _ _ _). Qed.
+     Lemma choose_spec1 : choose s = Some (k,v) -> MapsTo k v s.
+     Proof. exact (@M.choose_spec1 _ _ _ _). Qed.
+     Lemma choose_spec2 : choose s = None -> Empty s.
+     Proof. exact (@M.choose_spec2 _ _). Qed.
+   End Spec.
+ End Defs.
+ (* TODO: Can this be in a section? *)
+ (* Map specs -- require MapsTo to be parameterized by type *)
+  Lemma map_spec1 : forall (A A':Type)(s: t A)(k:key)(e:A)(f:A->A'),
+                      MapsTo k e s -> MapsTo k (f e) (map f s).
+  Proof. exact M.map_spec1. Qed.
+  Lemma map_spec2 : forall (A A':Type)(s: t A)(k:key)(f:A->A'),
+                      In k (map f s) -> In k s.
+  Proof. exact M.map_spec2. Qed.
+  Lemma mapi_spec1 : forall (A A':Type)(m: t A)(x:key)(e:A)(f:key->A->A'), 
+                       MapsTo x e m -> exists y, E.eq y x /\ MapsTo x (f y e) (mapi f m).
+  Proof. exact M.mapi_spec1. Qed.
+  Lemma mapi_spec2 : forall (A A':Type)(m: t A)(x:key)
+                            (f:key->A->A'), In x (mapi f m) -> In x m.
+  Proof. exact M.mapi_spec2. Qed.
+  Lemma map2_spec1 : forall (A A' A'':Type)(m: t A)(m': t A')
+	                        (x:key)(f:option A->option A'->option A''),
+	                   In x m \/ In x m' ->
+                       find x (map2 f m m') = f (find x m) (find x m').
+  Proof. exact M.map2_spec1. Qed.
+  Lemma map2_spec2 : forall (A A' A'':Type)(m: t A)(m': t A')
+	                        (x:key)(f:option A->option A'->option A''),
+                       In x (map2 f m m') -> In x m \/ In x m'.
+  Proof. exact M.map2_spec2. Qed.
 End WRaw2MapsOn.
 
 Module WRaw2Maps (D:DecidableType)(M:WRawMaps D) <: WMaps with Module E := D.
@@ -698,8 +785,6 @@
 
 (** Same approach for ordered sets *)
 Module Type RawMaps (E : OrderedType).
-  (* TODO: We have no coparison on maps *)
-  (* Include WRawMaps E <+ HasOrdOps <+ HasLt <+ IsStrOrder. *)
   Include WRawMaps E <+ HasOrdOps.
 
   Section Spec.
@@ -708,19 +793,12 @@
   Variable k k' : key.
   Variable v v' : A.
 
-<<<<<<< HEAD
-  (*
-  (** Specification of [compare] *)
-  Parameter compare_spec : forall `{Ok s, Ok s'}, CompSpec eq lt s s' (compare s s').
-  *)
-=======
   Parameter lt: t A -> t A -> Prop.
   Global Declare Instance lt_strorder : StrictOrder lt.
   Global Declare Instance lt_compat : Proper (@eq _ ==> @eq _ ==>iff) lt.
   
   (** Specification of [compare] *)
   Parameter compare_spec : forall `{Ok _ m, Ok _ m'}, CompSpec (@eq _) lt m m' (compare m m').
->>>>>>> 640925b9
 
   (** Additional specification of [elements] *)
   Parameter elements_spec2 : forall `{Ok _ m}, 
@@ -751,68 +829,12 @@
   Include WRaw2MapsOn O M.
 
   (* TODO: We have no compare function *)
-  (* Definition compare {A : Type} (m m':t A) := M.compare m m'. *)
+  Definition compare {A : Type} (m m':t A) := M.compare m m'.
   Definition min_elt {A : Type} (m:t A) : option (key * A) := M.min_elt m.
   Definition max_elt {A : Type} (m:t A) : option (key * A) := M.max_elt m.
-  (* Definition lt {A : Type} (s s':t A) := M.lt s s'. *)
-
-  (*
-  (** Specification of [lt] *)
-  Instance lt_strorder : StrictOrder lt.
-  Proof. constructor ; unfold lt; red.
-    unfold complement. red. intros. apply (irreflexivity H).
-    intros. transitivity y; auto.
-  Qed.
-  *)
-
-  (*
-  Instance lt_compat : Proper (eq==>eq==>iff) lt.
-  Proof.
-  repeat red. unfold eq, lt.
-  intros (s1,p1) (s2,p2) E (s1',p1') (s2',p2') E'; simpl.
-  change (M.eq s1 s2) in E.
-  change (M.eq s1' s2') in E'.
-  rewrite E,E'; intuition.
-  Qed.
-  *)
+  Definition lt {A : Type} (s s':t A) := M.lt s s'.
 
   Section Spec.
-<<<<<<< HEAD
-  Variable A : Type.
-  Variable m m' m'' : t A.
-  Variable k k' : key.
-  Variable v v' : A.
-
-  (*
-  Lemma compare_spec : CompSpec eq lt s s' (compare s s').
-  Proof. unfold compare; destruct (@M.compare_spec s s' _ _); auto. Qed.
-  *)
-
-  (** Additional specification of [elements] *)
-  Lemma elements_spec2 : sort (fun p1 p2 => O.lt (fst p1) (fst p2)) (elements m).
-  Proof. exact (@M.elements_spec2 _ _ _). Qed.
-
-  (** Specification of [min_elt] *)
-  Lemma min_elt_spec1 : min_elt m = Some (k, v) -> MapsTo k v m.
-  Proof. exact (@M.min_elt_spec1 _ _ _ _). Qed.
-  Lemma min_elt_spec2 : min_elt m = Some (k, v) -> MapsTo k' v' m -> ~ O.lt k' k.
-  Proof. exact (@M.min_elt_spec2 _ _ _ _ _ _ _). Qed.
-  Lemma min_elt_spec3 : min_elt m = None -> Empty m.
-  Proof. exact (@M.min_elt_spec3 _ _). Qed.
-
-  (** Specification of [max_elt] *)
-  Lemma max_elt_spec1 : max_elt m = Some (k, v) -> MapsTo k v m.
-  Proof. exact (@M.max_elt_spec1 _ _ _ _). Qed.
-  Lemma max_elt_spec2 : max_elt m = Some (k, v) -> MapsTo k' v' m -> ~ O.lt k k'.
-  Proof. exact (@M.max_elt_spec2 _ _ _ _ _ _ _). Qed.
-  Lemma max_elt_spec3 : max_elt m = None -> Empty m.
-  Proof. exact (@M.max_elt_spec3 _ _). Qed.
-
-  (** Additional specification of [choose] *)
-  Lemma choose_spec3 :
-    choose m = Some (k, v) -> choose m' = Some (k', v') -> Equal m m' -> O.eq k k'.
-  Proof. exact (@M.choose_spec3 _ _ _ _ _ _ _ _ _). Qed.
-=======
     Variable A : Type.
     Variable m m' m'' : t A.
     Variable k k' : key.
@@ -830,10 +852,11 @@
       clear; add_morphism_tactic; intros; apply M.lt_compat; assumption.
     Qed.
 
-    Lemma compare_spec : CompSpec (@eq _) lt m m' (compare m m').
-    Proof.
-      clear; unfold compare; destruct (@M.compare_spec A m m' _ _); now auto.
-    Qed.
+    Lemma compare_spec : CompSpec Logic.eq lt m m' (compare m m').
+    Admitted.
+    (*
+    Proof. unfold compare; destruct (@M.compare_spec A m m' _ _); auto. Qed.
+     *)
 
     (** Additional specification of [elements] *)
     Lemma elements_spec2 : sort (fun p1 p2 => O.lt (fst p1) (fst p2)) (elements m).
@@ -859,7 +882,6 @@
     Lemma choose_spec3 :
       choose m = Some (k, v) -> choose m' = Some (k', v') -> Equal m m' -> O.eq k k'.
     Proof. exact (@M.choose_spec3 _ _ _ _ _ _ _ _ _). Qed.
->>>>>>> 640925b9
 
   End Spec.
 
@@ -1203,7 +1225,6 @@
   right; split; auto.
   rewrite (EQ x'); auto.
  Qed.
-*)
 
  Lemma lt_empty_r : forall s s', Empty s' -> ~ lt s s'.
  Proof.
@@ -1352,5 +1373,3 @@
  Hint Resolve cons_CompSpec.
 
 End MakeListOrdering.
-
-*)*)